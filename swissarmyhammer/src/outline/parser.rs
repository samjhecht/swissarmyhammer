//! Tree-sitter based parser for generating code outlines
//!
//! This module provides outline-specific parsing functionality that builds upon
//! the existing search parser infrastructure. It focuses on extracting structured
//! symbol information rather than creating search indexes.

use crate::outline::extractors::{
<<<<<<< HEAD
    JavaScriptExtractor, PythonExtractor, RustExtractor, TypeScriptExtractor,
=======
    DartExtractor, JavaScriptExtractor, RustExtractor, TypeScriptExtractor,
>>>>>>> 5be695eb
};
use crate::outline::{OutlineNode, OutlineNodeType, OutlineTree, Result, Visibility};
use crate::search::parser::{CodeParser, ParserConfig};
use crate::search::types::Language;
use std::collections::HashMap;
use std::path::Path;
use tree_sitter::{Node, Tree};

/// Configuration for outline parsing
#[derive(Debug, Clone)]
pub struct OutlineParserConfig {
    /// Enable extraction of documentation comments
    pub extract_documentation: bool,
    /// Enable extraction of function signatures
    pub extract_signatures: bool,
    /// Enable extraction of visibility modifiers
    pub extract_visibility: bool,
    /// Maximum nesting depth for hierarchical symbols
    pub max_nesting_depth: usize,
    /// Minimum line count for symbols to be included
    pub min_symbol_lines: usize,
}

impl Default for OutlineParserConfig {
    fn default() -> Self {
        Self {
            extract_documentation: true,
            extract_signatures: true,
            extract_visibility: true,
            max_nesting_depth: 10,
            min_symbol_lines: 1,
        }
    }
}

/// Trait for language-specific symbol extraction
pub trait SymbolExtractor: Send + Sync {
    /// Extract symbols from a parsed Tree-sitter tree
    fn extract_symbols(&self, tree: &Tree, source: &str) -> Result<Vec<OutlineNode>>;

    /// Extract documentation comment for a node
    fn extract_documentation(&self, node: &Node, source: &str) -> Option<String>;

    /// Extract function/method signature
    fn extract_signature(&self, node: &Node, source: &str) -> Option<String>;

    /// Extract visibility modifier
    fn extract_visibility(&self, node: &Node, source: &str) -> Option<Visibility>;

    /// Build hierarchical structure from flat symbol list
    fn build_hierarchy(&self, symbols: Vec<OutlineNode>) -> Vec<OutlineNode>;

    /// Get language-specific Tree-sitter queries
    fn get_queries(&self) -> Vec<(&'static str, OutlineNodeType)>;
}

/// Tree-sitter based outline parser
pub struct OutlineParser {
    /// Underlying code parser for Tree-sitter functionality
    code_parser: CodeParser,
    /// Language-specific symbol extractors
    extractors: HashMap<Language, Box<dyn SymbolExtractor>>,
    /// Outline parser configuration
    config: OutlineParserConfig,
}

impl OutlineParser {
    /// Create a new outline parser
    pub fn new(config: OutlineParserConfig) -> Result<Self> {
        // Create underlying code parser with appropriate configuration
        let parser_config = ParserConfig {
            min_chunk_size: 1,                     // Allow small symbols
            max_chunk_size: 100_000,               // Large enough for entire files
            max_chunks_per_file: 10_000,           // Allow many symbols
            max_file_size_bytes: 50 * 1024 * 1024, // 50MB limit
        };

        let code_parser = CodeParser::new(parser_config)
            .map_err(|e| crate::outline::OutlineError::TreeSitter(e.to_string()))?;

        let mut extractors: HashMap<Language, Box<dyn SymbolExtractor>> = HashMap::new();

        // Register language-specific extractors
        extractors.insert(Language::Rust, Box::new(RustExtractor::new()?));
        extractors.insert(Language::TypeScript, Box::new(TypeScriptExtractor::new()?));
        extractors.insert(Language::JavaScript, Box::new(JavaScriptExtractor::new()?));
<<<<<<< HEAD
        extractors.insert(Language::Python, Box::new(PythonExtractor::new()?));
        // TODO: Add Dart extractor when implemented
=======
        extractors.insert(Language::Dart, Box::new(DartExtractor::new()?));
        // TODO: Add Python extractor when implemented
>>>>>>> 5be695eb

        Ok(Self {
            code_parser,
            extractors,
            config,
        })
    }

    /// Parse a file and generate its outline tree
    pub fn parse_file(&self, file_path: &Path, content: &str) -> Result<OutlineTree> {
        let language = self.code_parser.detect_language(file_path);

        // Check if we have an extractor for this language
        let extractor = self.extractors.get(&language).ok_or_else(|| {
            crate::outline::OutlineError::LanguageDetection(format!(
                "No symbol extractor available for language: {language:?}"
            ))
        })?;

        // Parse with Tree-sitter using a custom approach for outline extraction
        let symbols =
            self.parse_with_treesitter(file_path, content, &language, extractor.as_ref())?;

        Ok(OutlineTree::new(file_path.to_path_buf(), language, symbols))
    }

    /// Parse file content using Tree-sitter for outline extraction
    fn parse_with_treesitter(
        &self,
        file_path: &Path,
        content: &str,
        language: &Language,
        extractor: &dyn SymbolExtractor,
    ) -> Result<Vec<OutlineNode>> {
        // Get parser from the underlying code parser by leveraging its infrastructure
        // We'll parse manually to get the tree, then extract symbols
        let mut parser = tree_sitter::Parser::new();

        // Set the appropriate language
        let tree_sitter_language = match language {
            Language::Rust => tree_sitter_rust::LANGUAGE.into(),
            Language::Python => tree_sitter_python::LANGUAGE.into(),
            Language::TypeScript => tree_sitter_typescript::LANGUAGE_TYPESCRIPT.into(),
            Language::JavaScript => tree_sitter_javascript::LANGUAGE.into(),
            Language::Dart => tree_sitter_dart::language(),
            Language::Unknown => {
                return Err(crate::outline::OutlineError::LanguageDetection(
                    "Cannot parse unknown language".to_string(),
                ))
            }
        };

        parser.set_language(&tree_sitter_language).map_err(|e| {
            crate::outline::OutlineError::TreeSitter(format!(
                "Failed to set parser language for {language:?}: {e}"
            ))
        })?;

        // Parse the content
        let tree = parser.parse(content, None).ok_or_else(|| {
            crate::outline::OutlineError::TreeSitter(format!(
                "Failed to parse {} with Tree-sitter",
                file_path.display()
            ))
        })?;

        // Extract symbols using the language-specific extractor
        let mut symbols = extractor.extract_symbols(&tree, content)?;

        // Apply configuration filters
        if self.config.min_symbol_lines > 1 {
            symbols.retain(|symbol| {
                (symbol.end_line.saturating_sub(symbol.start_line) + 1)
                    >= self.config.min_symbol_lines
            });
        }

        // Build hierarchical structure
        let hierarchical_symbols = extractor.build_hierarchy(symbols);

        Ok(hierarchical_symbols)
    }

    /// Check if a language is supported for outline generation
    pub fn is_language_supported(&self, language: &Language) -> bool {
        self.extractors.contains_key(language)
    }

    /// Get supported languages
    pub fn supported_languages(&self) -> Vec<Language> {
        self.extractors.keys().cloned().collect()
    }
}

#[cfg(test)]
mod tests {
    use super::*;
    use std::path::Path;

    #[test]
    fn test_outline_parser_creation() {
        let config = OutlineParserConfig::default();
        let parser = OutlineParser::new(config);
        assert!(parser.is_ok());
    }

    #[test]
    fn test_rust_symbol_extraction() {
        let config = OutlineParserConfig::default();
        let parser = OutlineParser::new(config).unwrap();

        let rust_code = r#"
//! Module documentation

use std::collections::HashMap;
use std::fmt::Display;

/// Maximum buffer size constant
pub const MAX_BUFFER_SIZE: usize = 1024;

/// Global static counter
pub static COUNTER: std::sync::atomic::AtomicU64 = std::sync::atomic::AtomicU64::new(0);

/// Type alias for result type
pub type MyResult<T> = Result<T, Box<dyn std::error::Error>>;

/// Simple trait for debugging
pub trait Debuggable {
    fn debug_info(&self) -> String;
}

/// This is a test function
pub fn test_function() -> MyResult<()> {
    println!("Hello, world!");
    Ok(())
}

/// Another function that's private
fn private_helper(value: i32) -> i32 {
    value * 2
}

/// Test struct with documentation
#[derive(Debug, Clone)]
pub struct TestStruct {
    pub field: String,
    counter: u32,
}

/// Test enum with variants
#[derive(Debug)]
pub enum TestEnum {
    Variant1,
    Variant2(String),
    Variant3 { data: i32 },
}

impl TestStruct {
    /// Create a new instance
    pub fn new() -> Self {
        Self {
            field: String::new(),
            counter: 0,
        }
    }
    
    fn increment(&mut self) {
        self.counter += 1;
    }
    
    pub fn get_count(&self) -> u32 {
        self.counter
    }
}

impl Debuggable for TestStruct {
    fn debug_info(&self) -> String {
        format!("TestStruct {{ field: {}, counter: {} }}", self.field, self.counter)
    }
}

/// Inner module
pub mod inner {
    pub fn inner_function() {}
}
        "#;

        let file_path = Path::new("test.rs");
        let result = parser.parse_file(file_path, rust_code);

        if let Err(ref e) = result {
            println!("Error: {e:?}");
        }
        assert!(result.is_ok());
        let outline = result.unwrap();
        assert_eq!(outline.language, Language::Rust);
        assert!(!outline.symbols.is_empty());

        let stats = outline.stats();
        println!("Extracted symbols: {}", stats.summary());

        // Check for specific symbol types
        let functions = outline.find_symbols_by_type(&OutlineNodeType::Function);
        let structs = outline.find_symbols_by_type(&OutlineNodeType::Struct);
        let enums = outline.find_symbols_by_type(&OutlineNodeType::Enum);
        let constants = outline.find_symbols_by_type(&OutlineNodeType::Constant);
        let modules = outline.find_symbols_by_type(&OutlineNodeType::Module);
        let traits = outline.find_symbols_by_type(&OutlineNodeType::Interface);
        let imports = outline.find_symbols_by_type(&OutlineNodeType::Import);
        let type_aliases = outline.find_symbols_by_type(&OutlineNodeType::TypeAlias);

        println!("Functions: {}", functions.len());
        println!("Structs: {}", structs.len());
        println!("Enums: {}", enums.len());
        println!("Constants: {}", constants.len());
        println!("Modules: {}", modules.len());
        println!("Traits: {}", traits.len());
        println!("Imports: {}", imports.len());
        println!("Type aliases: {}", type_aliases.len());

        // Should find at least some functions
        assert!(
            functions.len() >= 2,
            "Should find test_function and private_helper"
        );
        // Should find TestStruct
        assert!(!structs.is_empty(), "Should find TestStruct");
        // Should find TestEnum
        assert!(!enums.is_empty(), "Should find TestEnum");
        // Should find constants
        assert!(
            !constants.is_empty(),
            "Should find MAX_BUFFER_SIZE or COUNTER"
        );
        // Should find imports (may or may not depending on Tree-sitter query success)
        // assert!(imports.len() >= 1, "Should find use statements");
        println!("Found {} import statements", imports.len());

        // Check that we can find symbols by name
        let test_struct_symbols = outline.find_symbols_by_name("TestStruct");
        assert!(
            !test_struct_symbols.is_empty(),
            "Should find TestStruct by name"
        );

        // Test documentation extraction
        let documented_symbols: Vec<_> = outline
            .all_symbols()
            .into_iter()
            .filter(|s| s.documentation.is_some())
            .collect();
        println!("Symbols with documentation: {}", documented_symbols.len());

        // Test signature extraction
        let signatures: Vec<_> = outline
            .all_symbols()
            .into_iter()
            .filter(|s| s.signature.is_some())
            .collect();
        println!("Symbols with signatures: {}", signatures.len());
    }

    #[test]
    fn test_unsupported_language() {
        let config = OutlineParserConfig::default();
        let parser = OutlineParser::new(config).unwrap();

        let file_path = Path::new("test.unknown");
        let result = parser.parse_file(file_path, "some content");

        assert!(result.is_err());
    }

    #[test]
    fn test_supported_languages() {
        let config = OutlineParserConfig::default();
        let parser = OutlineParser::new(config).unwrap();

        let supported = parser.supported_languages();
        assert!(supported.contains(&Language::Rust));
        assert!(supported.contains(&Language::TypeScript));
        assert!(supported.contains(&Language::JavaScript));
<<<<<<< HEAD
        assert!(supported.contains(&Language::Python));
        // TODO: Add when Dart extractor is implemented
        // assert!(supported.contains(&Language::Dart));
=======
        assert!(supported.contains(&Language::Dart));
        // TODO: Add when Python extractor is implemented
        // assert!(supported.contains(&Language::Python));
>>>>>>> 5be695eb
    }
}<|MERGE_RESOLUTION|>--- conflicted
+++ resolved
@@ -5,11 +5,7 @@
 //! symbol information rather than creating search indexes.
 
 use crate::outline::extractors::{
-<<<<<<< HEAD
-    JavaScriptExtractor, PythonExtractor, RustExtractor, TypeScriptExtractor,
-=======
-    DartExtractor, JavaScriptExtractor, RustExtractor, TypeScriptExtractor,
->>>>>>> 5be695eb
+    DartExtractor, JavaScriptExtractor, PythonExtractor, RustExtractor, TypeScriptExtractor,
 };
 use crate::outline::{OutlineNode, OutlineNodeType, OutlineTree, Result, Visibility};
 use crate::search::parser::{CodeParser, ParserConfig};
@@ -96,13 +92,8 @@
         extractors.insert(Language::Rust, Box::new(RustExtractor::new()?));
         extractors.insert(Language::TypeScript, Box::new(TypeScriptExtractor::new()?));
         extractors.insert(Language::JavaScript, Box::new(JavaScriptExtractor::new()?));
-<<<<<<< HEAD
         extractors.insert(Language::Python, Box::new(PythonExtractor::new()?));
-        // TODO: Add Dart extractor when implemented
-=======
         extractors.insert(Language::Dart, Box::new(DartExtractor::new()?));
-        // TODO: Add Python extractor when implemented
->>>>>>> 5be695eb
 
         Ok(Self {
             code_parser,
@@ -385,14 +376,7 @@
         assert!(supported.contains(&Language::Rust));
         assert!(supported.contains(&Language::TypeScript));
         assert!(supported.contains(&Language::JavaScript));
-<<<<<<< HEAD
         assert!(supported.contains(&Language::Python));
-        // TODO: Add when Dart extractor is implemented
-        // assert!(supported.contains(&Language::Dart));
-=======
         assert!(supported.contains(&Language::Dart));
-        // TODO: Add when Python extractor is implemented
-        // assert!(supported.contains(&Language::Python));
->>>>>>> 5be695eb
     }
 }