//! Test utilities for SwissArmyHammer CLI tests
//!
//! This module extends the test utilities from the main crate with CLI-specific helpers.

use anyhow::Result;
use std::path::{Path, PathBuf};
use tempfile::TempDir;

// Re-export the ProcessGuard from the main crate's test_utils
#[allow(unused_imports)]
pub use swissarmyhammer::test_utils::ProcessGuard;

// Re-export commonly used test utilities from the main crate
#[allow(unused_imports)]
pub use swissarmyhammer::test_utils::{
    create_simple_test_prompt, create_test_home_guard, create_test_prompt_library,
    create_test_prompts, get_test_home, get_test_swissarmyhammer_dir, TestHomeGuard,
};

/// Create a temporary directory for testing
///
/// This is a convenience wrapper that provides consistent error handling
#[allow(dead_code)]
pub fn create_temp_dir() -> Result<TempDir> {
    Ok(TempDir::new()?)
}

/// Create test prompt files in a directory
///
/// This creates actual prompt files on disk for integration testing.
/// Different from the main crate's create_test_prompts which creates Prompt objects.
#[allow(dead_code)]
pub fn create_test_prompt_files(prompts_dir: &Path) -> Result<()> {
    let test_prompts = vec![
        ("simple", "Hello, world!", vec![]),
        (
            "with_args",
            "Hello {{name}}, you are {{age}} years old",
            vec![("name", "User's name", true), ("age", "User's age", true)],
        ),
        (
            "code_review",
            "Review this code: {{ code }}",
            vec![("code", "Code to review", true)],
        ),
        (
            "bug_fix",
            "Fix this bug: {{ error }}",
            vec![("error", "Error message", true)],
        ),
        (
            "test_generation",
            "Generate tests for: {{ function }}",
            vec![("function", "Function to test", true)],
        ),
    ];

    for (name, template, args) in test_prompts {
        let prompt_file = prompts_dir.join(format!("{name}.prompt"));
        let mut yaml_content = String::from("---\n");
        yaml_content.push_str(&format!("name: {name}\n"));
        yaml_content.push_str(&format!("description: Test prompt for {name}\n"));

        if !args.is_empty() {
            yaml_content.push_str("arguments:\n");
            for (arg_name, desc, required) in args {
                yaml_content.push_str(&format!("  - name: {arg_name}\n"));
                yaml_content.push_str(&format!("    description: {desc}\n"));
                yaml_content.push_str(&format!("    required: {required}\n"));
            }
        }

        yaml_content.push_str("---\n");
        yaml_content.push_str(template);

        std::fs::write(&prompt_file, yaml_content)?;
    }

    Ok(())
}

/// Create a temporary test environment with prompts
///
/// Returns a TempDir and the path to the prompts directory
#[allow(dead_code)]
pub fn create_test_environment() -> Result<(TempDir, PathBuf)> {
    let temp_dir = create_temp_dir()?;
    let swissarmyhammer_dir = temp_dir.path().join(".swissarmyhammer");
    let prompts_dir = swissarmyhammer_dir.join("prompts");

    std::fs::create_dir_all(&prompts_dir)?;
    create_test_prompt_files(&prompts_dir)?;

    Ok((temp_dir, prompts_dir))
}

/// Setup environment for MCP tests
///
/// Sets HOME to a temporary directory and creates the necessary structure
#[allow(dead_code)]
pub fn setup_mcp_test_env() -> Result<(TempDir, PathBuf)> {
    let temp_dir = create_temp_dir()?;
    std::env::set_var("HOME", temp_dir.path());

    let swissarmyhammer_dir = temp_dir.path().join(".swissarmyhammer");
    let prompts_dir = swissarmyhammer_dir.join("prompts");

    std::fs::create_dir_all(&prompts_dir)?;
    create_test_prompt_files(&prompts_dir)?;

    Ok((temp_dir, prompts_dir))
}

/// Guard that manages test environment variables for semantic search tests
///
/// This sets up a controlled API key environment for testing semantic search
/// functionality without requiring real API credentials.
pub struct SemanticTestGuard {
    _home_guard: TestHomeGuard,
    _temp_dir: TempDir,
    original_api_key: Option<String>,
    original_db_path: Option<String>,
<<<<<<< HEAD
=======
    test_db_path: std::path::PathBuf,
>>>>>>> 0c267b9a
}

impl SemanticTestGuard {
    /// Create a new semantic test guard with isolated environment
    pub fn new() -> Self {
        let home_guard = create_test_home_guard();
        let temp_dir =
            TempDir::new().expect("Failed to create temporary directory for semantic test");

        let original_api_key = std::env::var("NOMIC_API_KEY").ok();
        let original_db_path = std::env::var("SWISSARMYHAMMER_SEMANTIC_DB_PATH").ok();
<<<<<<< HEAD
=======

        // Create a unique database path for this test instance
        let test_db_path = tempfile::NamedTempFile::new()
            .expect("Failed to create temp database file")
            .path()
            .with_extension("db")
            .to_path_buf();
>>>>>>> 0c267b9a

        // Set a test API key that allows the command to start but will fail gracefully
        std::env::set_var("NOMIC_API_KEY", "test-key-for-cli-integration-testing");

<<<<<<< HEAD
        // Set unique database path for this test to avoid conflicts
        let db_path = temp_dir.path().join("semantic_test.db");
        std::env::set_var("SWISSARMYHAMMER_SEMANTIC_DB_PATH", &db_path);
=======
        // Set isolated database path for this test
        std::env::set_var("SWISSARMYHAMMER_SEMANTIC_DB_PATH", &test_db_path);
>>>>>>> 0c267b9a

        Self {
            _home_guard: home_guard,
            _temp_dir: temp_dir,
            original_api_key,
            original_db_path,
<<<<<<< HEAD
=======
            test_db_path,
>>>>>>> 0c267b9a
        }
    }
}

impl Default for SemanticTestGuard {
    fn default() -> Self {
        Self::new()
    }
}

impl Drop for SemanticTestGuard {
    fn drop(&mut self) {
        // Restore original API key environment variable
        match &self.original_api_key {
            Some(key) => std::env::set_var("NOMIC_API_KEY", key),
            None => std::env::remove_var("NOMIC_API_KEY"),
        }

        // Restore original database path environment variable
        match &self.original_db_path {
            Some(path) => std::env::set_var("SWISSARMYHAMMER_SEMANTIC_DB_PATH", path),
            None => std::env::remove_var("SWISSARMYHAMMER_SEMANTIC_DB_PATH"),
        }

<<<<<<< HEAD
        // Clean up test database files
        let db_path = self._temp_dir.path().join("semantic_test.db");
        if db_path.exists() {
            if let Err(e) = std::fs::remove_file(&db_path) {
                eprintln!(
                    "Warning: Failed to clean up test database file {}: {}",
                    db_path.display(),
                    e
                );
=======
        // Clean up test database file
        if self.test_db_path.exists() {
            if let Err(e) = std::fs::remove_file(&self.test_db_path) {
                eprintln!("Warning: Failed to clean up test database file: {e}");
>>>>>>> 0c267b9a
            }
        }
    }
}

/// Create a semantic test environment guard
///
/// This provides isolated environment setup for semantic search tests
/// with proper cleanup and restoration of environment variables.
#[allow(dead_code)]
pub fn create_semantic_test_guard() -> SemanticTestGuard {
    SemanticTestGuard::new()
}

/// Setup a git repository in the given directory
///
/// Creates a basic git repository with initial commit for testing
/// git-related CLI functionality.
#[allow(dead_code)]
pub fn setup_git_repo(dir: &Path) -> Result<()> {
    use std::process::Command;

    // Initialize git repository
    let output = Command::new("git")
        .args(["init"])
        .current_dir(dir)
        .output()?;

    if !output.status.success() {
        return Err(anyhow::anyhow!("Failed to initialize git repository"));
    }

    // Configure git user
    Command::new("git")
        .args(["config", "user.name", "Test User"])
        .current_dir(dir)
        .output()?;

    Command::new("git")
        .args(["config", "user.email", "test@example.com"])
        .current_dir(dir)
        .output()?;

    // Create initial commit
    std::fs::write(
        dir.join("README.md"),
        "# Test Repository\n\nThis is a test repository for CLI testing.",
    )?;

    Command::new("git")
        .args(["add", "."])
        .current_dir(dir)
        .output()?;

    Command::new("git")
        .args(["commit", "-m", "Initial commit"])
        .current_dir(dir)
        .output()?;

    Ok(())
}

/// Create sample issues for testing
///
/// Creates a set of sample issues in the issues directory for testing
/// issue-related CLI commands.
#[allow(dead_code)]
pub fn create_sample_issues(issues_dir: &Path) -> Result<Vec<String>> {
    let issues = vec![
        ("SAMPLE_001_feature_request", "# Feature Request\n\nImplement new search functionality.\n\n## Details\n- Priority: High\n- Estimated effort: 2 days"),
        ("SAMPLE_002_bug_fix", "# Bug Fix\n\nFix issue with memo deletion.\n\n## Details\n- Priority: Critical\n- Affected component: Memo management"),
        ("SAMPLE_003_documentation", "# Documentation Update\n\nUpdate CLI help documentation.\n\n## Details\n- Priority: Medium\n- Type: Documentation"),
        ("SAMPLE_004_refactoring", "# Code Refactoring\n\nRefactor MCP integration layer.\n\n## Details\n- Priority: Medium\n- Technical debt reduction"),
        ("SAMPLE_005_testing", "# Testing Improvements\n\nAdd more comprehensive test coverage.\n\n## Details\n- Priority: High\n- Type: Quality improvement"),
    ];

    let mut created_issues = vec![];

    for (name, content) in issues {
        let issue_file = issues_dir.join(format!("{name}.md"));
        std::fs::write(&issue_file, content)?;
        created_issues.push(name.to_string());
    }

    Ok(created_issues)
}

/// Create sample source files for search testing
///
/// Creates a set of sample source files for testing search indexing
/// and querying functionality.
#[allow(dead_code)]
pub fn create_sample_source_files(src_dir: &Path) -> Result<Vec<String>> {
    let source_files = vec![
        (
            "main.rs",
            r#"
//! Main application entry point

use std::error::Error;

fn main() -> Result<(), Box<dyn Error>> {
    println!("Hello, SwissArmyHammer!");
    
    let config = load_configuration()?;
    let app = initialize_application(config)?;
    
    app.run()?;
    
    Ok(())
}

/// Load application configuration
fn load_configuration() -> Result<Config, ConfigError> {
    Config::from_env()
}

/// Initialize the application with configuration
fn initialize_application(config: Config) -> Result<Application, InitError> {
    Application::new(config)
}
"#,
        ),
        (
            "lib.rs",
            r#"
//! SwissArmyHammer library

pub mod config;
pub mod application;
pub mod error_handling;
pub mod utils;

pub use config::Config;
pub use application::Application;
pub use error_handling::{ErrorHandler, ErrorType};

/// Library version
pub const VERSION: &str = env!("CARGO_PKG_VERSION");

/// Initialize library logging
pub fn init_logging() -> Result<(), Box<dyn std::error::Error>> {
    tracing_subscriber::fmt::init();
    Ok(())
}
"#,
        ),
        (
            "config.rs",
            r#"
//! Configuration management

use serde::{Deserialize, Serialize};
use std::path::PathBuf;

#[derive(Debug, Clone, Serialize, Deserialize)]
pub struct Config {
    pub database_url: String,
    pub log_level: String,
    pub cache_dir: PathBuf,
    pub max_connections: usize,
}

#[derive(Debug, thiserror::Error)]
pub enum ConfigError {
    #[error("Missing required environment variable: {0}")]
    MissingEnvVar(String),
    #[error("Invalid configuration value: {0}")]
    InvalidValue(String),
    #[error("IO error: {0}")]
    Io(#[from] std::io::Error),
}

impl Config {
    /// Load configuration from environment variables
    pub fn from_env() -> Result<Self, ConfigError> {
        Ok(Self {
            database_url: std::env::var("DATABASE_URL")
                .map_err(|_| ConfigError::MissingEnvVar("DATABASE_URL".to_string()))?,
            log_level: std::env::var("LOG_LEVEL").unwrap_or_else(|_| "info".to_string()),
            cache_dir: std::env::var("CACHE_DIR")
                .map(PathBuf::from)
                .unwrap_or_else(|_| PathBuf::from("/tmp/cache")),
            max_connections: std::env::var("MAX_CONNECTIONS")
                .unwrap_or_else(|_| "10".to_string())
                .parse()
                .map_err(|_| ConfigError::InvalidValue("MAX_CONNECTIONS".to_string()))?,
        })
    }
}
"#,
        ),
        (
            "error_handling.rs",
            r#"
//! Error handling utilities

use std::fmt;

#[derive(Debug, Clone)]
pub enum ErrorType {
    Configuration,
    Database,
    Network,
    Validation,
    Internal,
}

pub struct ErrorHandler {
    error_type: ErrorType,
    message: String,
    context: Option<String>,
}

impl ErrorHandler {
    pub fn new(error_type: ErrorType, message: impl Into<String>) -> Self {
        Self {
            error_type,
            message: message.into(),
            context: None,
        }
    }

    pub fn with_context(mut self, context: impl Into<String>) -> Self {
        self.context = Some(context.into());
        self
    }

    pub fn handle_error(&self) -> Result<(), Box<dyn std::error::Error>> {
        match self.error_type {
            ErrorType::Configuration => {
                eprintln!("Configuration error: {}", self.message);
            }
            ErrorType::Database => {
                eprintln!("Database error: {}", self.message);
            }
            ErrorType::Network => {
                eprintln!("Network error: {}", self.message);
            }
            ErrorType::Validation => {
                eprintln!("Validation error: {}", self.message);
            }
            ErrorType::Internal => {
                eprintln!("Internal error: {}", self.message);
            }
        }

        if let Some(context) = &self.context {
            eprintln!("Context: {}", context);
        }

        Ok(())
    }
}

impl fmt::Display for ErrorHandler {
    fn fmt(&self, f: &mut fmt::Formatter<'_>) -> fmt::Result {
        write!(f, "{:?}: {}", self.error_type, self.message)
    }
}

impl std::error::Error for ErrorHandler {}
"#,
        ),
        (
            "utils.rs",
            r#"
//! Utility functions

use std::collections::HashMap;
use std::hash::Hash;

/// Generic cache implementation
pub struct Cache<K, V> 
where 
    K: Hash + Eq + Clone,
    V: Clone,
{
    data: HashMap<K, V>,
    max_size: usize,
}

impl<K, V> Cache<K, V> 
where 
    K: Hash + Eq + Clone,
    V: Clone,
{
    pub fn new(max_size: usize) -> Self {
        Self {
            data: HashMap::new(),
            max_size,
        }
    }

    pub fn get(&self, key: &K) -> Option<&V> {
        self.data.get(key)
    }

    pub fn insert(&mut self, key: K, value: V) -> Option<V> {
        if self.data.len() >= self.max_size && !self.data.contains_key(&key) {
            // Simple eviction: remove first item
            if let Some(first_key) = self.data.keys().next().cloned() {
                self.data.remove(&first_key);
            }
        }
        self.data.insert(key, value)
    }

    pub fn remove(&mut self, key: &K) -> Option<V> {
        self.data.remove(key)
    }

    pub fn clear(&mut self) {
        self.data.clear();
    }

    pub fn len(&self) -> usize {
        self.data.len()
    }

    pub fn is_empty(&self) -> bool {
        self.data.is_empty()
    }
}

/// Utility function for data processing
pub fn process_batch<T, F, R>(items: Vec<T>, processor: F) -> Vec<R>
where
    F: Fn(T) -> R,
{
    items.into_iter().map(processor).collect()
}

/// Async utility function
pub async fn async_operation_with_retry<F, T, E>(
    operation: F,
    max_retries: usize,
) -> Result<T, E>
where
    F: Fn() -> Result<T, E>,
{
    let mut attempts = 0;
    loop {
        match operation() {
            Ok(result) => return Ok(result),
            Err(e) => {
                attempts += 1;
                if attempts >= max_retries {
                    return Err(e);
                }
                // In a real implementation, we might want to add delay here
            }
        }
    }
}

#[cfg(test)]
mod tests {
    use super::*;

    #[test]
    fn test_cache_basic_operations() {
        let mut cache = Cache::new(3);
        
        assert!(cache.is_empty());
        
        cache.insert("key1", "value1");
        cache.insert("key2", "value2");
        
        assert_eq!(cache.len(), 2);
        assert_eq!(cache.get(&"key1"), Some(&"value1"));
        assert_eq!(cache.get(&"key2"), Some(&"value2"));
        assert_eq!(cache.get(&"key3"), None);
    }

    #[test]
    fn test_cache_eviction() {
        let mut cache = Cache::new(2);
        
        cache.insert("key1", "value1");
        cache.insert("key2", "value2");
        cache.insert("key3", "value3"); // Should evict key1
        
        assert_eq!(cache.len(), 2);
        assert_eq!(cache.get(&"key1"), None);
        assert_eq!(cache.get(&"key2"), Some(&"value2"));
        assert_eq!(cache.get(&"key3"), Some(&"value3"));
    }

    #[test]
    fn test_process_batch() {
        let numbers = vec![1, 2, 3, 4, 5];
        let doubled = process_batch(numbers, |x| x * 2);
        assert_eq!(doubled, vec![2, 4, 6, 8, 10]);
    }
}
"#,
        ),
    ];

    let mut created_files = vec![];

    for (filename, content) in source_files {
        let file_path = src_dir.join(filename);
        std::fs::write(&file_path, content)?;
        created_files.push(filename.to_string());
    }

    Ok(created_files)
}<|MERGE_RESOLUTION|>--- conflicted
+++ resolved
@@ -120,10 +120,7 @@
     _temp_dir: TempDir,
     original_api_key: Option<String>,
     original_db_path: Option<String>,
-<<<<<<< HEAD
-=======
     test_db_path: std::path::PathBuf,
->>>>>>> 0c267b9a
 }
 
 impl SemanticTestGuard {
@@ -135,8 +132,6 @@
 
         let original_api_key = std::env::var("NOMIC_API_KEY").ok();
         let original_db_path = std::env::var("SWISSARMYHAMMER_SEMANTIC_DB_PATH").ok();
-<<<<<<< HEAD
-=======
 
         // Create a unique database path for this test instance
         let test_db_path = tempfile::NamedTempFile::new()
@@ -144,29 +139,19 @@
             .path()
             .with_extension("db")
             .to_path_buf();
->>>>>>> 0c267b9a
 
         // Set a test API key that allows the command to start but will fail gracefully
         std::env::set_var("NOMIC_API_KEY", "test-key-for-cli-integration-testing");
 
-<<<<<<< HEAD
-        // Set unique database path for this test to avoid conflicts
-        let db_path = temp_dir.path().join("semantic_test.db");
-        std::env::set_var("SWISSARMYHAMMER_SEMANTIC_DB_PATH", &db_path);
-=======
         // Set isolated database path for this test
         std::env::set_var("SWISSARMYHAMMER_SEMANTIC_DB_PATH", &test_db_path);
->>>>>>> 0c267b9a
 
         Self {
             _home_guard: home_guard,
             _temp_dir: temp_dir,
             original_api_key,
             original_db_path,
-<<<<<<< HEAD
-=======
             test_db_path,
->>>>>>> 0c267b9a
         }
     }
 }
@@ -191,22 +176,10 @@
             None => std::env::remove_var("SWISSARMYHAMMER_SEMANTIC_DB_PATH"),
         }
 
-<<<<<<< HEAD
-        // Clean up test database files
-        let db_path = self._temp_dir.path().join("semantic_test.db");
-        if db_path.exists() {
-            if let Err(e) = std::fs::remove_file(&db_path) {
-                eprintln!(
-                    "Warning: Failed to clean up test database file {}: {}",
-                    db_path.display(),
-                    e
-                );
-=======
         // Clean up test database file
         if self.test_db_path.exists() {
             if let Err(e) = std::fs::remove_file(&self.test_db_path) {
                 eprintln!("Warning: Failed to clean up test database file: {e}");
->>>>>>> 0c267b9a
             }
         }
     }
