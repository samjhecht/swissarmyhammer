//! Comprehensive CLI-MCP Integration Tests
//!
//! Extended integration tests that verify thorough CLI-MCP communication,
//! tool coverage, error handling, and response formatting.

use anyhow::Result;
use serde_json::json;
use swissarmyhammer_cli::mcp_integration::CliToolContext;
use tempfile::TempDir;

mod test_utils;
use test_utils::setup_git_repo;

/// Test helper to create a comprehensive test environment
fn setup_comprehensive_test_environment() -> Result<(TempDir, std::path::PathBuf)> {
    let temp_dir = TempDir::new()?;
    let temp_path = temp_dir.path().to_path_buf();

    // Create issues directory with sample issues
    let issues_dir = temp_path.join("issues");
    std::fs::create_dir_all(&issues_dir)?;

    // Create test issues
    std::fs::write(
        issues_dir.join("TEST_001_integration_test.md"),
        r#"# Integration Test Issue

This is a test issue for comprehensive CLI-MCP integration testing.

## Test Coverage
- MCP tool execution
- Error handling
- Response formatting
"#,
    )?;

    // Create .swissarmyhammer directory for memos
    let swissarmyhammer_dir = temp_path.join(".swissarmyhammer");
    std::fs::create_dir_all(&swissarmyhammer_dir)?;

    // Create source files for search testing
    let src_dir = temp_path.join("src");
    std::fs::create_dir_all(&src_dir)?;

    std::fs::write(
        src_dir.join("integration_test.rs"),
        r#"
// Comprehensive integration test source file
use std::error::Error;

/// Function for testing search functionality
pub fn integration_test_function() -> Result<String, Box<dyn Error>> {
    println!("Running integration test");
    Ok("Integration test completed".to_string())
}

/// Error handling function for testing
pub fn handle_integration_error(error: &str) -> Result<(), String> {
    eprintln!("Integration error: {}", error);
    Err("Integration error handled".to_string())
}
"#,
    )?;

    // Initialize git repository
    setup_git_repo(&temp_path)?;

    Ok((temp_dir, temp_path))
}

/// Test all issue-related MCP tools can be executed
#[tokio::test]
async fn test_all_issue_tools_execution() -> Result<()> {
    let (_temp_dir, temp_path) = setup_comprehensive_test_environment()?;
    let context = CliToolContext::new_with_dir(&temp_path)
        .await
        .map_err(|e| anyhow::anyhow!("{}", e))?;

    // Test issue_create
    let create_args = context.create_arguments(vec![
        ("name", json!("comprehensive_test_issue")),
        (
            "content",
            json!("# Comprehensive Test\n\nThis tests all issue tools."),
        ),
    ]);
    let result = context.execute_tool("issue_create", create_args).await;
    assert!(result.is_ok(), "issue_create should succeed: {result:?}");

<<<<<<< HEAD
    // Test issue_show current (might not have current issue, but should not error on tool level)
=======
    // Test issue_show with regular issue name
    let show_args = context.create_arguments(vec![("name", json!("comprehensive_test_issue"))]);
    let result = context.execute_tool("issue_show", show_args).await;
    assert!(
        result.is_ok(),
        "issue_show should succeed with regular name: {result:?}"
    );

    // Test issue_show current (enhanced functionality)
>>>>>>> 2accd211
    let current_args = context.create_arguments(vec![("name", json!("current"))]);
    let result = context.execute_tool("issue_show", current_args).await;
    // This might succeed or fail depending on branch, but tool should be callable
    assert!(
        result.is_ok() || result.is_err(),
        "issue_show current should be callable"
    );

<<<<<<< HEAD
    // Test issue_show next
=======
    // Test issue_show next (enhanced functionality)
>>>>>>> 2accd211
    let next_args = context.create_arguments(vec![("name", json!("next"))]);
    let result = context.execute_tool("issue_show", next_args).await;
    assert!(result.is_ok(), "issue_show next should succeed: {result:?}");

    // Test issue_all_complete
    let all_complete_args = context.create_arguments(vec![]);
    let result = context
        .execute_tool("issue_all_complete", all_complete_args)
        .await;
    assert!(
        result.is_ok(),
        "issue_all_complete should succeed: {result:?}"
    );

    Ok(())
}

/// Test all memo-related MCP tools can be executed
#[tokio::test]
async fn test_all_memo_tools_execution() -> Result<()> {
    let (_temp_dir, temp_path) = setup_comprehensive_test_environment()?;
    let context = CliToolContext::new_with_dir(&temp_path)
        .await
        .map_err(|e| anyhow::anyhow!("{}", e))?;

    // Test memo_create
    let create_args = context.create_arguments(vec![
        ("title", json!("Comprehensive Test Memo")),
        (
            "content",
            json!("# Test Memo\n\nThis tests all memo tools."),
        ),
    ]);
    let result = context.execute_tool("memo_create", create_args).await;
    assert!(result.is_ok(), "memo_create should succeed: {result:?}");

    let call_result = result.unwrap();
    assert_eq!(
        call_result.is_error,
        Some(false),
        "memo_create should not report error"
    );

    // Extract memo ID from response for subsequent tests
    let content = swissarmyhammer_cli::mcp_integration::response_formatting::extract_text_content(
        &call_result,
    );
    let memo_id = extract_memo_id_from_response(&content.unwrap_or_default());

    // Test memo_list
    let list_args = context.create_arguments(vec![]);
    let result = context.execute_tool("memo_list", list_args).await;
    assert!(result.is_ok(), "memo_list should succeed: {result:?}");

    // Test memo_get if we have an ID
    if let Some(id) = memo_id {
        let get_args = context.create_arguments(vec![("id", json!(id))]);
        let result = context.execute_tool("memo_get", get_args).await;
        assert!(result.is_ok(), "memo_get should succeed: {result:?}");

        // Test memo_update
        let update_args = context.create_arguments(vec![
            ("id", json!(id)),
            (
                "content",
                json!("# Updated Test Memo\n\nThis memo has been updated."),
            ),
        ]);
        let result = context.execute_tool("memo_update", update_args).await;
        assert!(result.is_ok(), "memo_update should succeed: {result:?}");

        // Test memo_delete
        let delete_args = context.create_arguments(vec![("id", json!(id))]);
        let result = context.execute_tool("memo_delete", delete_args).await;
        assert!(result.is_ok(), "memo_delete should succeed: {result:?}");
    }

    // Test memo_search
    let search_args = context.create_arguments(vec![("query", json!("test"))]);
    let result = context.execute_tool("memo_search", search_args).await;
    assert!(result.is_ok(), "memo_search should succeed: {result:?}");

    // Test memo_get_all_context
    let context_args = context.create_arguments(vec![]);
    let result = context
        .execute_tool("memo_get_all_context", context_args)
        .await;
    assert!(
        result.is_ok(),
        "memo_get_all_context should succeed: {result:?}"
    );

    Ok(())
}

/// Test all search-related MCP tools can be executed
#[tokio::test]
#[ignore] // Temporarily disabled due to DuckDB crash during cleanup
async fn test_all_search_tools_execution() -> Result<()> {
    let (_temp_dir, temp_path) = setup_comprehensive_test_environment()?;
    let context = CliToolContext::new_with_dir(&temp_path)
        .await
        .map_err(|e| anyhow::anyhow!("{}", e))?;

    // Test search_index
    let index_args = context.create_arguments(vec![
        ("patterns", json!(["src/**/*.rs"])),
        ("force", json!(false)),
    ]);
    let result = context.execute_tool("search_index", index_args).await;
    assert!(result.is_ok(), "search_index should succeed: {result:?}");

    // Test search_query
    let query_args = context.create_arguments(vec![
        ("query", json!("integration test")),
        ("limit", json!(10)),
    ]);
    let result = context.execute_tool("search_query", query_args).await;
    assert!(result.is_ok(), "search_query should succeed: {result:?}");

    Ok(())
}

/// Test error propagation from MCP tools to CLI
#[tokio::test]
async fn test_mcp_error_propagation() -> Result<()> {
    let (_temp_dir, temp_path) = setup_comprehensive_test_environment()?;
    let context = CliToolContext::new_with_dir(&temp_path)
        .await
        .map_err(|e| anyhow::anyhow!("{}", e))?;

    // Test invalid arguments error
    let invalid_args = context.create_arguments(vec![("invalid_field", json!("invalid_value"))]);
    let result = context.execute_tool("memo_create", invalid_args).await;
    assert!(result.is_err(), "Invalid arguments should cause error");

    // Test missing required arguments error
    let empty_args = context.create_arguments(vec![]);
    let result = context.execute_tool("memo_create", empty_args).await;
    assert!(
        result.is_err(),
        "Missing required arguments should cause error"
    );

    // Test non-existent resource error
    let nonexistent_args =
        context.create_arguments(vec![("id", json!("01ARZ3NDEKTSV4RRFFQ69G5FAV"))]);
    let result = context.execute_tool("memo_get", nonexistent_args).await;
    assert!(result.is_err(), "Non-existent memo should cause error");

    Ok(())
}

/// Test argument passing and validation
#[tokio::test]
#[ignore] // Temporarily disabled due to DuckDB crash during cleanup
async fn test_argument_passing_and_validation() -> Result<()> {
    let (_temp_dir, temp_path) = setup_comprehensive_test_environment()?;
    let context = CliToolContext::new_with_dir(&temp_path)
        .await
        .map_err(|e| anyhow::anyhow!("{}", e))?;

    // Test correct argument types
    let valid_args = context.create_arguments(vec![
        ("title", json!("String Title")),
        ("content", json!("String content")),
    ]);
    let result = context.execute_tool("memo_create", valid_args).await;
    assert!(result.is_ok(), "Valid arguments should succeed");

    // Test boolean arguments
    let boolean_args = context.create_arguments(vec![
        ("patterns", json!(["**/*.rs"])),
        ("force", json!(true)),
    ]);
    let result = context.execute_tool("search_index", boolean_args).await;
    assert!(
        result.is_ok(),
        "Boolean arguments should be handled correctly"
    );

    // Test array arguments
    let array_args = context.create_arguments(vec![
        ("patterns", json!(["src/**/*.rs", "tests/**/*.rs"])),
        ("force", json!(false)),
    ]);
    let result = context.execute_tool("search_index", array_args).await;
    assert!(
        result.is_ok(),
        "Array arguments should be handled correctly"
    );

    // Test numeric arguments
    let numeric_args =
        context.create_arguments(vec![("query", json!("test query")), ("limit", json!(5))]);
    let result = context.execute_tool("search_query", numeric_args).await;
    assert!(
        result.is_ok(),
        "Numeric arguments should be handled correctly"
    );

    Ok(())
}

/// Test response formatting utilities
#[tokio::test]
async fn test_response_formatting() -> Result<()> {
    let (_temp_dir, temp_path) = setup_comprehensive_test_environment()?;
    let context = CliToolContext::new_with_dir(&temp_path)
        .await
        .map_err(|e| anyhow::anyhow!("{}", e))?;

    // Test successful response formatting
    let args = context.create_arguments(vec![
        ("title", json!("Format Test Memo")),
        ("content", json!("Testing response formatting")),
    ]);
    let result = context.execute_tool("memo_create", args).await?;

    let success_response =
        swissarmyhammer_cli::mcp_integration::response_formatting::format_success_response(&result);
    assert!(
        !success_response.is_empty(),
        "Success response should not be empty"
    );
    assert!(
        !success_response.contains("error"),
        "Success response should not contain error"
    );

    // Test JSON extraction
    let json_result =
        swissarmyhammer_cli::mcp_integration::response_formatting::extract_json_data(&result);
    // JSON extraction might fail if response is not JSON, which is acceptable
    match json_result {
        Ok(json) => {
            assert!(
                json.is_object() || json.is_string(),
                "JSON should be valid structure"
            );
        }
        Err(_) => {
            // Non-JSON responses are acceptable for many tools
        }
    }

    Ok(())
}

/// Test concurrent tool execution
#[tokio::test]
async fn test_concurrent_tool_execution() -> Result<()> {
    let (_temp_dir, temp_path) = setup_comprehensive_test_environment()?;
    let _context = CliToolContext::new_with_dir(&temp_path)
        .await
        .map_err(|e| anyhow::anyhow!("{}", e))?;

    // Execute multiple tools concurrently
    let mut handles = vec![];

    // Create multiple memos concurrently
    for i in 0..3 {
        let context_clone = CliToolContext::new_with_dir(&temp_path)
            .await
            .map_err(|e| anyhow::anyhow!("{}", e))?;
        let handle = tokio::spawn(async move {
            let args = context_clone.create_arguments(vec![
                ("title", json!(format!("Concurrent Test Memo {}", i))),
                ("content", json!(format!("Content for memo {}", i))),
            ]);
            context_clone.execute_tool("memo_create", args).await
        });
        handles.push(handle);
    }

    // Wait for all concurrent operations to complete
    for handle in handles {
        let result = handle.await??;
        assert_eq!(
            result.is_error,
            Some(false),
            "Concurrent operation should succeed"
        );
    }

    Ok(())
}

/// Test tool execution with complex data structures
#[tokio::test]
async fn test_complex_data_structures() -> Result<()> {
    let (_temp_dir, temp_path) = setup_comprehensive_test_environment()?;
    let context = CliToolContext::new_with_dir(&temp_path)
        .await
        .map_err(|e| anyhow::anyhow!("{}", e))?;

    // Test with complex content containing markdown, special characters, etc.
    let complex_content = r#"# Complex Test Content

## Features Tested
- **Bold text** and *italic text*
- `Code snippets`
- Lists:
  1. Numbered items
  2. More items
- Special characters: @#$%^&*()
- Unicode: 日本語, émojis 🚀

```rust
fn example_code() {
    println!("Testing code blocks");
}
```

| Table | Headers |
|-------|---------|
| Data  | Values  |
"#;

    let args = context.create_arguments(vec![
        ("title", json!("Complex Content Test")),
        ("content", json!(complex_content)),
    ]);

    let result = context.execute_tool("memo_create", args).await;
    assert!(
        result.is_ok(),
        "Complex content should be handled correctly: {result:?}"
    );

    Ok(())
}

/// Test tool execution edge cases
#[tokio::test]
async fn test_tool_execution_edge_cases() -> Result<()> {
    let (_temp_dir, temp_path) = setup_comprehensive_test_environment()?;
    let context = CliToolContext::new_with_dir(&temp_path)
        .await
        .map_err(|e| anyhow::anyhow!("{}", e))?;

    // Test empty string arguments
    let empty_args = context.create_arguments(vec![
        ("title", json!("Empty Content Test")),
        ("content", json!("")),
    ]);
    let result = context.execute_tool("memo_create", empty_args).await;
    assert!(result.is_ok(), "Empty content should be handled");

    // Test very long content
    let long_content = "A".repeat(10000);
    let long_args = context.create_arguments(vec![
        ("title", json!("Long Content Test")),
        ("content", json!(long_content)),
    ]);
    let result = context.execute_tool("memo_create", long_args).await;
    assert!(result.is_ok(), "Long content should be handled");

    // Test null values (JSON null)
    let null_args = context.create_arguments(vec![
        ("title", json!("Null Test")),
        ("content", json!(null)),
    ]);
    let result = context.execute_tool("memo_create", null_args).await;
    // This should fail validation
    assert!(
        result.is_err(),
        "Null content should cause validation error"
    );

    Ok(())
}

/// Test error message formatting and user-friendliness
#[tokio::test]
async fn test_error_message_formatting() -> Result<()> {
    let (_temp_dir, temp_path) = setup_comprehensive_test_environment()?;
    let context = CliToolContext::new_with_dir(&temp_path)
        .await
        .map_err(|e| anyhow::anyhow!("{}", e))?;

    // Test missing required field error
    let result = context
        .execute_tool("memo_create", context.create_arguments(vec![]))
        .await;
    assert!(result.is_err(), "Should error on missing required fields");

    let error = result.unwrap_err();
    let error_msg = error.to_string();
    assert!(
        error_msg.contains("required")
            || error_msg.contains("missing")
            || error_msg.contains("title"),
        "Error message should be descriptive: {error_msg}"
    );

    // Test invalid tool name error
    let result = context
        .execute_tool("nonexistent_tool", context.create_arguments(vec![]))
        .await;
    assert!(result.is_err(), "Should error on nonexistent tool");

    let error = result.unwrap_err();
    let error_msg = error.to_string();
    assert!(
        error_msg.contains("not found") || error_msg.contains("Tool not found"),
        "Error message should indicate tool not found: {error_msg}"
    );

    Ok(())
}

/// Test tool context initialization with different configurations
#[tokio::test]
async fn test_tool_context_configurations() -> Result<()> {
    let (_temp_dir, temp_path) = setup_comprehensive_test_environment()?;

    // Test with different working directories
    let context1 = CliToolContext::new_with_dir(&temp_path)
        .await
        .map_err(|e| anyhow::anyhow!("{}", e))?;
    let context2 = CliToolContext::new_with_dir(&temp_path)
        .await
        .map_err(|e| anyhow::anyhow!("{}", e))?;

    // Both should work independently
    let args1 = context1.create_arguments(vec![
        ("title", json!("Context 1 Memo")),
        ("content", json!("From context 1")),
    ]);
    let args2 = context2.create_arguments(vec![
        ("title", json!("Context 2 Memo")),
        ("content", json!("From context 2")),
    ]);

    let result1 = context1.execute_tool("memo_create", args1).await;
    let result2 = context2.execute_tool("memo_create", args2).await;

    assert!(result1.is_ok(), "Context 1 should work independently");
    assert!(result2.is_ok(), "Context 2 should work independently");

    Ok(())
}

/// Test MCP tool robustness under stress
#[tokio::test]
#[ignore] // Temporarily disabled due to DuckDB crash during cleanup
async fn test_mcp_tool_stress_conditions() -> Result<()> {
    let (_temp_dir, temp_path) = setup_comprehensive_test_environment()?;
    let context = CliToolContext::new_with_dir(&temp_path)
        .await
        .map_err(|e| anyhow::anyhow!("{}", e))?;

    // Test rapid successive operations
    for i in 0..10 {
        let args = context.create_arguments(vec![
            ("title", json!(format!("Stress Test Memo {}", i))),
            ("content", json!(format!("Stress test content {}", i))),
        ]);
        let result = context.execute_tool("memo_create", args).await;
        assert!(
            result.is_ok(),
            "Rapid operations should succeed: {result:?}"
        );
    }

    // Test tool execution with minimal resources
    let args = context.create_arguments(vec![
        ("patterns", json!(["nonexistent/**/*.rs"])),
        ("force", json!(false)),
    ]);
    let result = context.execute_tool("search_index", args).await;
    // Should succeed even if no files found
    assert!(result.is_ok(), "Should handle empty indexing gracefully");

    Ok(())
}

/// Test MCP tool state consistency across operations
#[tokio::test]
async fn test_mcp_tool_state_consistency() -> Result<()> {
    let (_temp_dir, temp_path) = setup_comprehensive_test_environment()?;
    let context = CliToolContext::new_with_dir(&temp_path)
        .await
        .map_err(|e| anyhow::anyhow!("{}", e))?;

    // Create issue
    let create_args = context.create_arguments(vec![
        ("name", json!("state_consistency_test")),
        (
            "content",
            json!("# State Test\n\nTesting state consistency."),
        ),
    ]);
    let create_result = context.execute_tool("issue_create", create_args).await?;
    assert_eq!(create_result.is_error, Some(false));

    // List issues - should include our created issue
    let list_args = context.create_arguments(vec![]);
    let list_result = context.execute_tool("issue_list", list_args).await;

    // Even if issue_list tool doesn't exist, the call should be handled gracefully
    match list_result {
        Ok(result) => {
            // If successful, should show consistent state
            let text_content =
                swissarmyhammer_cli::mcp_integration::response_formatting::extract_text_content(
                    &result,
                );
            if let Some(content) = text_content {
                // If we get content, it should be consistent
                assert!(!content.is_empty(), "List results should have content");
            }
        }
        Err(_) => {
            // If the tool doesn't exist, that's also acceptable for this test
            // The important thing is that it fails gracefully
        }
    }

    Ok(())
}

/// Test MCP error boundaries and recovery
#[tokio::test]
async fn test_mcp_error_boundaries() -> Result<()> {
    let (_temp_dir, temp_path) = setup_comprehensive_test_environment()?;
    let context = CliToolContext::new_with_dir(&temp_path)
        .await
        .map_err(|e| anyhow::anyhow!("{}", e))?;

    // Test malformed arguments (empty arguments when required fields are missing)
    let empty_args = serde_json::Map::new();
    let result = context.execute_tool("memo_create", empty_args).await;
    assert!(
        result.is_err(),
        "Missing required arguments should be rejected"
    );

    // Test context recovery after error
    let valid_args = context.create_arguments(vec![
        ("title", json!("Recovery Test")),
        ("content", json!("Testing recovery after error")),
    ]);
    let result = context.execute_tool("memo_create", valid_args).await;
    assert!(
        result.is_ok(),
        "Context should recover after error: {result:?}"
    );

    Ok(())
}

/// Test comprehensive issue_show functionality with enhanced parameters
#[tokio::test]
async fn test_issue_show_comprehensive() -> Result<()> {
    let (_temp_dir, temp_path) = setup_comprehensive_test_environment()?;
    let context = CliToolContext::new_with_dir(&temp_path)
        .await
        .map_err(|e| anyhow::anyhow!("{}", e))?;

    // Create multiple test issues for comprehensive testing
    let issue_names = vec!["ALPHA_ISSUE_001", "BETA_ISSUE_002", "CHARLIE_ISSUE_003"];

    for name in &issue_names {
        let create_args = context.create_arguments(vec![
            ("name", json!(name)),
            (
                "content",
                json!(format!("# {}\n\nComprehensive test issue.", name)),
            ),
        ]);
        let result = context.execute_tool("issue_create", create_args).await;
        assert!(
            result.is_ok(),
            "Should create test issue {name}: {result:?}"
        );
    }

    // Test issue_show with regular issue names
    for name in &issue_names {
        let show_args = context.create_arguments(vec![("name", json!(name))]);
        let result = context.execute_tool("issue_show", show_args).await;
        assert!(
            result.is_ok(),
            "issue_show should work with regular name {name}: {result:?}"
        );

        // Verify response contains issue information
        let call_result = result.unwrap();
        let content =
            swissarmyhammer_cli::mcp_integration::response_formatting::extract_text_content(
                &call_result,
            );
        if let Some(text) = content {
            assert!(
                text.contains(name),
                "Response should contain issue name: {text}"
            );
        }
    }

    // Test issue_show next (should return first alphabetically)
    let next_args = context.create_arguments(vec![("name", json!("next"))]);
    let result = context.execute_tool("issue_show", next_args).await;
    assert!(result.is_ok(), "issue_show next should succeed: {result:?}");

    let call_result = result.unwrap();
    let content = swissarmyhammer_cli::mcp_integration::response_formatting::extract_text_content(
        &call_result,
    );
    if let Some(text) = content {
        assert!(
            text.contains("ALPHA_ISSUE_001"),
            "Next should return first alphabetically: {text}"
        );
    }

    // Test issue_show current (might not be on issue branch or might find different issue)
    let current_args = context.create_arguments(vec![("name", json!("current"))]);
    let result = context.execute_tool("issue_show", current_args).await;
    // This might succeed with a message about not being on an issue branch, or find a different issue
    match result {
        Ok(_) => {
            // Success - either found current issue or indicated not on issue branch
        }
        Err(e) => {
            // This could happen if the current branch maps to a non-existent issue
            println!("issue_show current returned error (acceptable): {e}");
        }
    }

    // Test raw parameter functionality
    let raw_args = context.create_arguments(vec![
        ("name", json!("ALPHA_ISSUE_001")),
        ("raw", json!(true)),
    ]);
    let result = context.execute_tool("issue_show", raw_args).await;
    assert!(
        result.is_ok(),
        "issue_show with raw=true should succeed: {result:?}"
    );

    let call_result = result.unwrap();
    let content = swissarmyhammer_cli::mcp_integration::response_formatting::extract_text_content(
        &call_result,
    );
    if let Some(text) = content {
        // Raw content should not have formatting emojis
        assert!(
            !text.contains("🔄") && !text.contains("✅"),
            "Raw response should not contain emojis: {text}"
        );
        assert!(
            text.contains("ALPHA_ISSUE_001"),
            "Raw response should contain content"
        );
    }

    // Test error handling with nonexistent issue
    let error_args = context.create_arguments(vec![("name", json!("NONEXISTENT_ISSUE"))]);
    let result = context.execute_tool("issue_show", error_args).await;
    assert!(
        result.is_err(),
        "issue_show should fail for nonexistent issue"
    );

    // Test parameter validation with empty name
    let empty_args = context.create_arguments(vec![("name", json!(""))]);
    let result = context.execute_tool("issue_show", empty_args).await;
    assert!(result.is_err(), "issue_show should fail with empty name");

    Ok(())
}

/// Test issue_show performance and edge cases
#[tokio::test]
async fn test_issue_show_performance_and_edge_cases() -> Result<()> {
    let (_temp_dir, temp_path) = setup_comprehensive_test_environment()?;
    let context = CliToolContext::new_with_dir(&temp_path)
        .await
        .map_err(|e| anyhow::anyhow!("{}", e))?;

    // Create many issues for performance testing (with rate limiting tolerance)
    for i in 0..20 {
        let create_args = context.create_arguments(vec![
            ("name", json!(format!("PERF_TEST_{:03}", i))),
            (
                "content",
                json!(format!("# Performance Test {}\n\nTesting performance.", i)),
            ),
        ]);
        let result = context.execute_tool("issue_create", create_args).await;
        if result.is_err() {
            let error = result.unwrap_err();
            if error.to_string().contains("rate limit") {
                // Rate limiting is expected during performance testing
                println!("Rate limited at issue {i} (expected during performance test)");
                break;
            } else {
                panic!("Should create performance test issue {i}: {error:?}");
            }
        }
    }

    // Test performance of next parameter
    let start_time = std::time::Instant::now();
    let next_args = context.create_arguments(vec![("name", json!("next"))]);
    let result = context.execute_tool("issue_show", next_args).await;
    let elapsed = start_time.elapsed();

    // Should succeed if we have any issues, or indicate no pending issues if none were created
    match result {
        Ok(_) => {
            assert!(
                elapsed < std::time::Duration::from_millis(2000),
                "issue_show next should be reasonably fast: {elapsed:?}"
            );
        }
        Err(e) => {
            // This could happen if rate limiting prevented creating enough issues
            println!("issue_show next failed (might be due to rate limiting): {e}");
        }
    }

    // Test with very large content (only if not rate limited)
    let large_content = "A".repeat(5000);
    let large_args = context.create_arguments(vec![
        ("name", json!("LARGE_CONTENT_TEST")),
        (
            "content",
            json!(format!("# Large Content Test\n\n{}", large_content)),
        ),
    ]);
    let result = context.execute_tool("issue_create", large_args).await;

    if result.is_ok() {
        let show_large_args = context.create_arguments(vec![("name", json!("LARGE_CONTENT_TEST"))]);
        let show_result = context.execute_tool("issue_show", show_large_args).await;
        assert!(show_result.is_ok(), "Should show large content efficiently");
    } else {
        println!("Large content test skipped due to rate limiting");
    }

    // Test concurrent access to issue_show (skip if rate limited)
    println!("Testing concurrent access to issue_show...");
    let mut success_count = 0;
    let mut handles = vec![];

    for i in 0..3 {
        // Reduce to 3 to avoid rate limiting
        let context_clone = CliToolContext::new_with_dir(&temp_path)
            .await
            .map_err(|e| anyhow::anyhow!("{}", e))?;
        let handle = tokio::spawn(async move {
            let args = context_clone.create_arguments(vec![("name", json!("next"))]);
            (i, context_clone.execute_tool("issue_show", args).await)
        });
        handles.push(handle);
    }

    // Wait for all concurrent operations
    for handle in handles {
        let (i, result) = handle.await?;
        match result {
            Ok(call_result) => {
                assert_eq!(
                    call_result.is_error,
                    Some(false),
                    "Concurrent issue_show {i} should succeed"
                );
                success_count += 1;
            }
            Err(e) => {
                // This could happen if rate limiting occurs
                println!("Concurrent issue_show {i} returned error (might be rate limiting): {e}");
            }
        }
    }

    println!("Concurrent tests: {success_count} out of 3 succeeded");

    Ok(())
}

/// Helper function to extract memo ID from MCP response
fn extract_memo_id_from_response(content: &str) -> Option<String> {
    // Try to extract ULID pattern from response
    // ULIDs are 26 characters long and use Crockford's Base32
    use regex::Regex;

    let ulid_pattern = Regex::new(r"[0-9A-HJKMNP-TV-Z]{26}").ok()?;
    ulid_pattern.find(content).map(|m| m.as_str().to_string())
}<|MERGE_RESOLUTION|>--- conflicted
+++ resolved
@@ -87,9 +87,6 @@
     let result = context.execute_tool("issue_create", create_args).await;
     assert!(result.is_ok(), "issue_create should succeed: {result:?}");
 
-<<<<<<< HEAD
-    // Test issue_show current (might not have current issue, but should not error on tool level)
-=======
     // Test issue_show with regular issue name
     let show_args = context.create_arguments(vec![("name", json!("comprehensive_test_issue"))]);
     let result = context.execute_tool("issue_show", show_args).await;
@@ -99,7 +96,6 @@
     );
 
     // Test issue_show current (enhanced functionality)
->>>>>>> 2accd211
     let current_args = context.create_arguments(vec![("name", json!("current"))]);
     let result = context.execute_tool("issue_show", current_args).await;
     // This might succeed or fail depending on branch, but tool should be callable
@@ -108,11 +104,7 @@
         "issue_show current should be callable"
     );
 
-<<<<<<< HEAD
-    // Test issue_show next
-=======
     // Test issue_show next (enhanced functionality)
->>>>>>> 2accd211
     let next_args = context.create_arguments(vec![("name", json!("next"))]);
     let result = context.execute_tool("issue_show", next_args).await;
     assert!(result.is_ok(), "issue_show next should succeed: {result:?}");
