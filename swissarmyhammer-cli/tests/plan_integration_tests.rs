//! Integration tests for plan command workflow execution
//!
//! Tests for the complete plan command journey, from CLI parsing through workflow
//! execution to issue file creation. These tests verify that the plan command
//! correctly processes plan files and creates issue files as expected.
//!
//! ## Test Categories
//!
//! ### 1. Basic Functionality Tests
//! - **CLI Argument Parsing**: Tests that the plan command correctly accepts and validates file paths
//! - **Workflow Integration**: Tests that the plan workflow executes correctly in test mode
//! - **Path Handling**: Tests relative and absolute path processing
//!
//! ### 2. Error Scenario Tests  
//! - **File Not Found**: Tests behavior when plan file doesn't exist
//! - **Directory as File**: Tests error handling when path points to directory
//! - **Empty Files**: Tests handling of empty plan files
//!
//! ### 3. Edge Case Tests
//! - **Special Characters**: Tests files with spaces and special characters in names
//! - **Existing Issues**: Tests plan execution with pre-existing issue files
//! - **Complex Specifications**: Tests with detailed, multi-section plan files
//!
//! ### 4. Concurrency and Performance Tests
//! - **Concurrent Execution**: Tests multiple plan workflows running simultaneously
//! - **Performance Timing**: Verifies reasonable execution times (ignored by default)
//!
//! ## Test Strategy
//!
//! These tests use a hybrid approach to balance comprehensive testing with execution speed:
//!
//! 1. **Test Mode Execution**: Most tests use `sah flow test plan` instead of `sah plan`
//!    to avoid calling external AI services, making tests fast and deterministic.
//!
//! 2. **Isolated Environments**: Each test uses `TestHomeGuard` to ensure complete isolation
//!    and prevent interference between tests.
//!
//! 3. **Real CLI Testing**: Tests use `assert_cmd::Command::cargo_bin` to test the actual
//!    binary, ensuring realistic integration validation.
//!
//! ## Running Tests
//!
//! ```bash
//! # Run all plan integration tests
//! cargo test --test plan_integration_tests
//!
//! # Run specific test
//! cargo test test_plan_workflow_test_mode --test plan_integration_tests
//!
//! # Run with output for debugging
//! cargo test --test plan_integration_tests -- --nocapture
//!
//! # Include performance tests (normally ignored)
//! cargo test --test plan_integration_tests -- --ignored
//! ```
//!
//! ## Test Environment
//!
//! Tests create isolated temporary environments with:
//! - Temporary home directories
//! - Mock .swissarmyhammer structure
//! - Isolated issues directories
//! - Git repository initialization
//! - Automatic cleanup on test completion
//!
//! ## Dependencies
//!
//! These tests require:
//! - `assert_cmd` for CLI command execution
//! - `tempfile` for isolated test environments  
//! - `tokio` for async test execution
//! - Built `sah` binary (automatically handled by `cargo_bin`)
//!
//! ## Debugging Tests
//!
//! If tests fail:
//! 1. Run with `--nocapture` to see stdout/stderr
//! 2. Check that the `sah` binary builds successfully
//! 3. Verify that built-in workflows are available: `sah flow list`
//! 4. Test plan workflow manually: `sah flow test plan --var plan_filename=/path/to/test.md`

use anyhow::Result;
use std::fs;
use tempfile::TempDir;

mod in_process_test_utils;
use in_process_test_utils::run_sah_command_in_process_with_dir;

mod test_utils;
use test_utils::{create_temp_dir, setup_git_repo};

use swissarmyhammer::test_utils::IsolatedTestHome;

/// Create a simple test plan file with basic content
fn create_test_plan_file(
    dir: &std::path::Path,
    filename: &str,
    title: &str,
) -> Result<std::path::PathBuf> {
    let plan_file = dir.join(filename);
    let content = format!(
        r#"# {title}

## Overview
This is a test specification for integration testing of the plan command.

## Requirements
1. Create a simple component for data processing
2. Add basic validation functionality  
3. Write comprehensive unit tests
4. Add integration tests
5. Update documentation

## Implementation Details

### Component Structure
The component should follow existing patterns in the codebase:
- Use proper error handling with Result types
- Follow the established naming conventions
- Include comprehensive documentation

### Validation Requirements
- Input validation for all public APIs
- Proper error messages for invalid input
- Edge case handling for boundary conditions

### Testing Strategy
- Unit tests for individual functions
- Integration tests for complete workflows
- Performance tests for critical paths
- Error scenario testing

## Acceptance Criteria
- [ ] Component implements all required functionality
- [ ] All tests pass including new ones
- [ ] Documentation is complete and accurate
- [ ] Code review approval received
- [ ] Performance meets requirements

This specification should result in multiple focused issues that can be implemented incrementally.
"#
    );

    fs::write(&plan_file, content)?;
    Ok(plan_file)
}

/// Create a more complex test plan file with detailed requirements
fn create_complex_plan_file(dir: &std::path::Path, filename: &str) -> Result<std::path::PathBuf> {
    let plan_file = dir.join(filename);
    let content = r#"# Advanced Feature Specification

## Executive Summary
This specification outlines the development of a comprehensive data processing pipeline
with real-time analytics capabilities, caching layer, and monitoring integration.

## Functional Requirements

### Core Processing Engine
1. **Data Ingestion Module**
   - Support for multiple data sources (REST APIs, databases, file systems)
   - Configurable data transformation pipelines
   - Error handling and retry mechanisms
   - Data validation and sanitization

2. **Processing Pipeline**
   - Pluggable processing stages
   - Parallel processing capabilities
   - Memory-efficient data handling
   - Progress tracking and monitoring

3. **Output Management**
   - Multiple output formats (JSON, CSV, XML, binary)
   - Configurable output destinations
   - Data compression and encryption options
   - Audit logging for all outputs

### Real-time Analytics
1. **Metrics Collection**
   - Processing throughput metrics
   - Error rate monitoring
   - Resource utilization tracking
   - Custom business metrics

2. **Dashboard Integration**
   - REST API for metrics exposure
   - WebSocket support for real-time updates
   - Grafana-compatible metrics format
   - Historical data retention policies

### Caching Layer
1. **Multi-level Caching**
   - In-memory cache for hot data
   - Redis integration for shared cache
   - File-based cache for persistent storage
   - Cache invalidation strategies

2. **Cache Management**
   - Configurable TTL policies
   - Cache warming strategies
   - Memory pressure handling
   - Cache statistics and monitoring

## Technical Requirements

### Performance
- Process minimum 10,000 records per second
- Memory usage under 512MB for standard workloads
- Response time under 100ms for cached queries
- 99.9% uptime requirement

### Security
- Input validation and sanitization
- SQL injection prevention
- Data encryption at rest and in transit
- Audit logging for security events

### Monitoring
- Health check endpoints
- Prometheus metrics integration
- Structured logging with correlation IDs
- Alert integration for critical failures

### Scalability
- Horizontal scaling support
- Load balancing compatibility
- Database connection pooling
- Graceful degradation under load

## Implementation Phases

### Phase 1: Foundation
- Basic project structure and configuration
- Core data models and interfaces
- Initial processing pipeline framework
- Basic error handling and logging

### Phase 2: Core Functionality
- Data ingestion implementations
- Processing pipeline with basic stages
- Output management with primary formats
- Initial test suite

### Phase 3: Advanced Features
- Real-time analytics implementation
- Caching layer integration
- Performance optimizations
- Comprehensive monitoring

### Phase 4: Production Readiness
- Security hardening
- Performance tuning
- Documentation completion
- Deployment automation

## Success Metrics
- All functional requirements implemented and tested
- Performance benchmarks met or exceeded
- Security audit passed
- Documentation complete with examples
- Production deployment successful

This is a substantial specification that should generate many focused issues.
"#;

    fs::write(&plan_file, content)?;
    Ok(plan_file)
}

/// Setup a complete test environment for plan command testing
fn setup_plan_test_environment() -> Result<(TempDir, std::path::PathBuf)> {
    let temp_dir = create_temp_dir()?;
    let temp_path = temp_dir.path().to_path_buf();

    // Create necessary directories
    let issues_dir = temp_path.join("issues");
    fs::create_dir_all(&issues_dir)?;

    let swissarmyhammer_dir = temp_path.join(".swissarmyhammer");
    fs::create_dir_all(&swissarmyhammer_dir)?;

    let tmp_dir = swissarmyhammer_dir.join("tmp");
    fs::create_dir_all(&tmp_dir)?;

    // Initialize git repository for realistic testing
    setup_git_repo(&temp_path)?;

    Ok((temp_dir, temp_path))
}

/// Test plan command CLI argument parsing and initial validation
#[tokio::test]
async fn test_plan_command_argument_parsing() -> Result<()> {
    let _guard = IsolatedTestHome::new();
    let (_temp_dir, temp_path) = setup_plan_test_environment()?;

    // Use explicit working directory instead of global directory change

    // Create a simple test plan file
    let plan_file = create_test_plan_file(&temp_path, "test-plan.md", "Test Plan")?;

    // Test that the plan command starts execution (it should begin processing before timing out)
    let result =
        run_sah_command_in_process_with_dir(&["plan", plan_file.to_str().unwrap()], &temp_path)
            .await?;

    // The command should start executing (showing log output)
    // We're not testing full execution here due to AI service calls, so we accept either success or timeout
    assert!(
        result.stderr.contains("Running plan command")
            || result.stderr.contains("Starting workflow: plan")
            || result.stderr.contains("Making the plan for")
            || result.stderr.contains("Test command timed out")  // Accept timeout
            || result.exit_code == 0        // Command may succeed in test environment
            || result.exit_code == 124, // Standard timeout exit code
        "Should show plan execution started, succeed, or timeout. stdout: '{}', stderr: '{}'",
        result.stdout,
        result.stderr
    );

    Ok(())
}

/// Test plan workflow execution in test mode (no external service calls)
#[tokio::test]
async fn test_plan_workflow_test_mode() -> Result<()> {
    let _guard = IsolatedTestHome::new();
    let (_temp_dir, temp_path) = setup_plan_test_environment()?;

    // Use explicit working directory instead of global directory change

    // Create a test plan file
    let plan_file = create_test_plan_file(&temp_path, "test-plan.md", "Test Plan")?;

    // Execute plan workflow in test mode using flow test
    let result = run_sah_command_in_process_with_dir(
        &[
            "flow",
            "test",
            "plan",
            "--var",
            &format!("plan_filename={}", plan_file.display()),
        ],
        &temp_path,
    )
    .await?;

    assert!(
        result.exit_code == 0,
        "Plan workflow test should succeed. stderr: {}",
        result.stderr
    );

    let stdout = &result.stdout;

    // Verify test mode execution indicators
    assert!(
        stdout.contains("Test mode") || stdout.contains("🧪"),
        "Should indicate test mode execution: {stdout}"
    );

    // Verify coverage report
    assert!(
        stdout.contains("Coverage Report") && stdout.contains("States visited"),
        "Should show coverage report: {stdout}"
    );

    // Verify the plan workflow achieves good coverage
    assert!(
        stdout.contains("100.0%") || stdout.contains("Full"),
        "Should achieve high coverage: {stdout}"
    );

    Ok(())
}

/// Test plan command with relative path
#[tokio::test]
async fn test_plan_command_relative_path() -> Result<()> {
    let _guard = IsolatedTestHome::new();
    let (_temp_dir, temp_path) = setup_plan_test_environment()?;

    // Use explicit working directory instead of global directory change

    // Create subdirectory with plan file
    let plans_dir = temp_path.join("specification");
    fs::create_dir_all(&plans_dir)?;
    let _plan_file = create_test_plan_file(&plans_dir, "relative-test.md", "Relative Path Test")?;

    // Test using flow test mode with relative path
    let result = run_sah_command_in_process_with_dir(
        &[
            "flow",
            "test",
            "plan",
            "--var",
            "plan_filename=./specification/relative-test.md",
        ],
        &temp_path,
    )
    .await?;

    assert!(
        result.exit_code == 0,
        "Plan command with relative path should succeed. stderr: {}",
        result.stderr
    );

    let stdout = &result.stdout;
    assert!(
        stdout.contains("Test mode") && stdout.contains("Coverage Report"),
        "Should execute workflow in test mode: {stdout}"
    );

    Ok(())
}

/// Test plan command with absolute path  
#[tokio::test]
async fn test_plan_command_absolute_path() -> Result<()> {
    let _guard = IsolatedTestHome::new();
    let (_temp_dir, temp_path) = setup_plan_test_environment()?;

    // Use explicit working directory instead of global directory change

    // Create plan file
    let plan_file = create_test_plan_file(&temp_path, "absolute-test.md", "Absolute Path Test")?;

    // Test using flow test mode with absolute path
    let result = run_sah_command_in_process_with_dir(
        &[
            "flow",
            "test",
            "plan",
            "--var",
            &format!("plan_filename={}", plan_file.display()),
        ],
        &temp_path,
    )
    .await?;

    assert!(
        result.exit_code == 0,
        "Plan command with absolute path should succeed. stderr: {}",
        result.stderr
    );

    let stdout = &result.stdout;
    assert!(
        stdout.contains("Test mode") && stdout.contains("100.0%"),
        "Should execute workflow successfully: {stdout}"
    );

    Ok(())
}

/// Test plan workflow with complex specification in test mode
#[tokio::test]
async fn test_plan_workflow_complex_specification() -> Result<()> {
    let _guard = IsolatedTestHome::new();
    let (_temp_dir, temp_path) = setup_plan_test_environment()?;

    // Use explicit working directory instead of global directory change

    // Create complex plan file
    let plan_file = create_complex_plan_file(&temp_path, "advanced-feature.md")?;

    // Test complex plan using flow test mode
    let result = run_sah_command_in_process_with_dir(
        &[
            "flow",
            "test",
            "plan",
            "--var",
            &format!("plan_filename={}", plan_file.display()),
        ],
        &temp_path,
    )
    .await?;

    assert!(
        result.exit_code == 0,
        "Plan workflow with complex specification should succeed. stderr: {}",
        result.stderr
    );

    let stdout = &result.stdout;
    assert!(
        stdout.contains("Test mode"),
        "Should run in test mode: {stdout}"
    );

    assert!(
        stdout.contains("Coverage Report"),
        "Should show coverage report: {stdout}"
    );

    Ok(())
}

/// Test error scenario: file not found
#[tokio::test]
async fn test_plan_command_file_not_found() -> Result<()> {
    let _guard = IsolatedTestHome::new();
    let (_temp_dir, temp_path) = setup_plan_test_environment()?;

    // Use explicit working directory instead of global directory change

    let result =
        run_sah_command_in_process_with_dir(&["plan", "nonexistent-plan.md"], &temp_path).await?;

    assert!(
        result.exit_code != 0,
        "Plan command should fail with nonexistent file"
    );

    let stderr = &result.stderr;
    assert!(
        stderr.contains("not found")
            || stderr.contains("does not exist")
            || stderr.contains("No such file"),
        "Should show file not found error: {stderr}"
    );

    Ok(())
}

/// Test error scenario: directory instead of file
#[tokio::test]
async fn test_plan_command_directory_as_file() -> Result<()> {
    let _guard = IsolatedTestHome::new();
    let (_temp_dir, temp_path) = setup_plan_test_environment()?;

    // Use explicit working directory instead of global directory change

    // Create directory with same name as expected file
    let dir_path = temp_path.join("directory-not-file");
    fs::create_dir_all(&dir_path)?;

    let result =
        run_sah_command_in_process_with_dir(&["plan", dir_path.to_str().unwrap()], &temp_path)
            .await?;

    assert!(
        result.exit_code != 0,
        "Plan command should fail when given directory instead of file"
    );

    let stderr = &result.stderr;
    assert!(
        stderr.contains("directory") || stderr.contains("not a file") || stderr.contains("invalid"),
        "Should show appropriate error for directory: {stderr}"
    );

    Ok(())
}

/// Test error scenario: empty file
#[tokio::test]
async fn test_plan_command_empty_file() -> Result<()> {
    let _guard = IsolatedTestHome::new();
    let (_temp_dir, temp_path) = setup_plan_test_environment()?;

    // Use explicit working directory instead of global directory change

    // Create empty file
    let empty_file = temp_path.join("empty-plan.md");
    fs::write(&empty_file, "")?;

    let result =
        run_sah_command_in_process_with_dir(&["plan", empty_file.to_str().unwrap()], &temp_path)
            .await?;

    // Empty file might still be processed, but should not create meaningful issues
    // The important thing is the command completes without crashing
    assert!(
        result.exit_code >= 0,
        "Plan command should complete even with empty file"
    );

    Ok(())
}

/// Test plan workflow with existing issues (test mode)
#[tokio::test]
async fn test_plan_workflow_with_existing_issues() -> Result<()> {
    let _guard = IsolatedTestHome::new();
    let (_temp_dir, temp_path) = setup_plan_test_environment()?;

    // Use explicit working directory instead of global directory change

    // Create some existing issues
    let issues_dir = temp_path.join("issues");
    fs::write(
        issues_dir.join("EXISTING_000001_old-feature.md"),
        "# Old Feature\n\nExisting issue content.",
    )?;
    fs::write(
        issues_dir.join("EXISTING_000002_another-feature.md"),
        "# Another Feature\n\nAnother existing issue.",
    )?;

    // Create and test plan workflow in test mode
    let plan_file = create_test_plan_file(&temp_path, "new-feature.md", "New Feature Plan")?;

    let result = run_sah_command_in_process_with_dir(
        &[
            "flow",
            "test",
            "plan",
            "--var",
            &format!("plan_filename={}", plan_file.display()),
        ],
        &temp_path,
    )
    .await?;

    assert!(
        result.exit_code == 0,
        "Plan workflow should succeed with existing issues. stderr: {}",
        result.stderr
    );

    let stdout = &result.stdout;
    assert!(
        stdout.contains("Test mode") && stdout.contains("Coverage Report"),
        "Should execute workflow in test mode: {stdout}"
    );

    // Verify existing issues are preserved (unchanged during test mode)
    let existing_files = fs::read_dir(&issues_dir)?
        .filter_map(|entry| entry.ok())
        .map(|entry| entry.file_name().to_string_lossy().to_string())
        .collect::<Vec<_>>();

    assert!(
        existing_files.iter().any(|f| f.starts_with("EXISTING_")),
        "Should preserve existing issues: {existing_files:?}"
    );

    Ok(())
}

/// Test plan workflow with files containing spaces and special characters
#[tokio::test]
async fn test_plan_workflow_special_characters() -> Result<()> {
    let _guard = IsolatedTestHome::new();
    let (_temp_dir, temp_path) = setup_plan_test_environment()?;

    // Use explicit working directory instead of global directory change

    // Create plan file with spaces and special characters in name
    let plan_file = create_test_plan_file(
        &temp_path,
        "test plan-v1.0 (draft).md",
        "Special Characters Test",
    )?;

    let result = run_sah_command_in_process_with_dir(
        &[
            "flow",
            "test",
            "plan",
            "--var",
            &format!("plan_filename={}", plan_file.display()),
        ],
        &temp_path,
    )
    .await?;

    assert!(
        result.exit_code == 0,
        "Plan workflow should handle files with special characters. stderr: {}",
        result.stderr
    );

    let stdout = &result.stdout;
    assert!(
        stdout.contains("Test mode") && stdout.contains("Coverage Report"),
        "Should execute workflow successfully: {stdout}"
    );

    Ok(())
}

/// Test sequential plan workflow executions in test mode
/// Note: Running sequentially due to IsolatedTestHome requiring exclusive access
#[tokio::test]
async fn test_sequential_plan_workflow_executions() -> Result<()> {
    // Run multiple plan workflows sequentially in test mode
    for i in 0..3 {
<<<<<<< HEAD
        tasks.spawn(async move {
            let _guard = create_test_home_guard();
            let (_temp_dir, temp_path) = setup_plan_test_environment().unwrap();

            let plan_file = create_test_plan_file(
                &temp_path,
                &format!("concurrent-test-{i}.md"),
                &format!("Concurrent Test {i}"),
            )
            .unwrap();

            // Use explicit working directory instead of global directory change
            let result = run_sah_command_in_process_with_dir(
                &[
                    "flow",
                    "test",
                    "plan",
                    "--var",
                    &format!("plan_filename={}", plan_file.display()),
                ],
                &temp_path,
            )
            .await
            .expect("Failed to run plan workflow test");

            (i, result.exit_code == 0)
        });
    }
=======
        let _guard = IsolatedTestHome::new();
        let (_temp_dir, temp_path) = setup_plan_test_environment().unwrap();

        let plan_file = create_test_plan_file(
            &temp_path,
            &format!("sequential-test-{i}.md"),
            &format!("Sequential Test {i}"),
        )
        .unwrap();

        // Use explicit working directory instead of global directory change
        let result = run_sah_command_in_process_with_dir(
            &[
                "flow",
                "test",
                "plan",
                "--var",
                &format!("plan_filename={}", plan_file.display()),
            ],
            &temp_path,
        )
        .await
        .expect("Failed to run plan workflow test");
>>>>>>> 1e3582d8

        assert!(
            result.exit_code == 0,
            "Sequential plan workflow execution {i} should succeed"
        );
    }

    Ok(())
}

/// Test enhanced error handling: comprehensive file validation
#[tokio::test]
async fn test_plan_enhanced_error_file_not_found() -> Result<()> {
    let _guard = IsolatedTestHome::new();
    let (_temp_dir, temp_path) = setup_plan_test_environment()?;

    // Use explicit working directory instead of global directory change

    let result = run_sah_command_in_process_with_dir(
        &["plan", "definitely-nonexistent-plan.md"],
        &temp_path,
    )
    .await?;

    assert!(
        result.exit_code != 0,
        "Plan command should fail with enhanced error handling"
    );

    let stderr = &result.stderr;

    // Test enhanced error message format
    assert!(
        stderr.contains("Error:") || stderr.contains("Plan file not found"),
        "Should show enhanced error message format: {stderr}"
    );

    // Test user guidance suggestions
    assert!(
        stderr.contains("Suggestions:") || stderr.contains("Check the file path"),
        "Should provide user guidance: {stderr}"
    );

    assert!(
        stderr.contains("typos") || stderr.contains("ls -la") || stderr.contains("absolute path"),
        "Should include actionable suggestions: {stderr}"
    );

    Ok(())
}

/// Test enhanced error handling: empty file validation
#[tokio::test]
async fn test_plan_enhanced_error_empty_file() -> Result<()> {
    let _guard = IsolatedTestHome::new();
    let (_temp_dir, temp_path) = setup_plan_test_environment()?;

    // Use explicit working directory instead of global directory change

    // Create empty file
    let empty_file = temp_path.join("empty-plan.md");
    fs::write(&empty_file, "")?;

    let result =
        run_sah_command_in_process_with_dir(&["plan", empty_file.to_str().unwrap()], &temp_path)
            .await?;

    // Empty file should trigger enhanced error handling
    let stderr = &result.stderr;

    // Check for enhanced error message
    if stderr.contains("Warning:") || stderr.contains("empty") {
        // Test warning level for empty files
        assert!(
            stderr.contains("Warning:") || stderr.contains("empty or contains no valid content"),
            "Should show warning for empty file: {stderr}"
        );

        // Test user guidance for empty files
        assert!(
            stderr.contains("Add content") || stderr.contains("whitespace"),
            "Should provide guidance for empty files: {stderr}"
        );
    }

    Ok(())
}

/// Test enhanced error handling: whitespace-only file
#[tokio::test]
async fn test_plan_enhanced_error_whitespace_file() -> Result<()> {
    let _guard = IsolatedTestHome::new();
    let (_temp_dir, temp_path) = setup_plan_test_environment()?;

    // Use explicit working directory instead of global directory change

    // Create file with only whitespace
    let whitespace_file = temp_path.join("whitespace-plan.md");
    fs::write(&whitespace_file, "   \n\t  \n  ")?;

    let result = run_sah_command_in_process_with_dir(
        &["plan", whitespace_file.to_str().unwrap()],
        &temp_path,
    )
    .await?;

    let stderr = &result.stderr;

    // Should treat whitespace-only as empty file
    if stderr.contains("Warning:") || stderr.contains("empty") {
        assert!(
            stderr.contains("empty or contains no valid content"),
            "Should show warning for whitespace-only file: {stderr}"
        );

        assert!(
            stderr.contains("whitespace"),
            "Should mention whitespace in guidance: {stderr}"
        );
    }

    Ok(())
}

/// Test enhanced error handling: directory instead of file
#[tokio::test]
async fn test_plan_enhanced_error_directory_not_file() -> Result<()> {
    let _guard = IsolatedTestHome::new();
    let (_temp_dir, temp_path) = setup_plan_test_environment()?;

    // Use explicit working directory instead of global directory change

    // Create directory with same name as expected file
    let dir_path = temp_path.join("directory-not-file");
    fs::create_dir_all(&dir_path)?;

    let result =
        run_sah_command_in_process_with_dir(&["plan", dir_path.to_str().unwrap()], &temp_path)
            .await?;

    assert!(
        result.exit_code != 0,
        "Plan command should fail with enhanced error for directory"
    );

    let stderr = &result.stderr;

    // Test enhanced error message
    assert!(
        stderr.contains("Error:")
            && (stderr.contains("directory") || stderr.contains("not a file")),
        "Should show enhanced error for directory: {stderr}"
    );

    // Test specific guidance for directories
    assert!(
        stderr.contains("Specify a file path instead") || stderr.contains("directory"),
        "Should provide specific guidance for directory error: {stderr}"
    );

    Ok(())
}

/// Test enhanced error handling: file too large
#[tokio::test]
async fn test_plan_enhanced_error_large_file() -> Result<()> {
    let _guard = IsolatedTestHome::new();
    let (_temp_dir, temp_path) = setup_plan_test_environment()?;

    // Use explicit working directory instead of global directory change

    // Create a large file (over the validation limit)
    let large_file = temp_path.join("huge-plan.md");
    let large_content = "x".repeat(11 * 1024 * 1024); // 11MB - over default 10MB limit
    fs::write(&large_file, large_content)?;

    let result =
        run_sah_command_in_process_with_dir(&["plan", large_file.to_str().unwrap()], &temp_path)
            .await?;

    let stderr = &result.stderr;

    // Should show file too large error
    if stderr.contains("too large") || stderr.contains("bytes") {
        assert!(
            stderr.contains("Error:") && stderr.contains("too large"),
            "Should show file too large error: {stderr}"
        );

        assert!(
            stderr.contains("Break large plans") || stderr.contains("smaller"),
            "Should suggest breaking large plans into smaller files: {stderr}"
        );
    }

    Ok(())
}

/// Test enhanced error handling: invalid binary content
#[tokio::test]
async fn test_plan_enhanced_error_binary_content() -> Result<()> {
    let _guard = IsolatedTestHome::new();
    let (_temp_dir, temp_path) = setup_plan_test_environment()?;

    // Use explicit working directory instead of global directory change

    // Create file with binary content (null bytes)
    let binary_file = temp_path.join("binary-plan.md");
    let binary_content = b"# Plan with\0null bytes\0in content";
    fs::write(&binary_file, binary_content)?;

    let result =
        run_sah_command_in_process_with_dir(&["plan", binary_file.to_str().unwrap()], &temp_path)
            .await?;

    let stderr = &result.stderr;

    // Should show invalid format error
    if stderr.contains("Invalid") || stderr.contains("null bytes") {
        assert!(
            stderr.contains("Error:") && stderr.contains("Invalid"),
            "Should show invalid format error: {stderr}"
        );

        assert!(
            stderr.contains("null bytes") || stderr.contains("binary"),
            "Should mention null bytes or binary content: {stderr}"
        );

        assert!(
            stderr.contains("UTF-8") || stderr.contains("corrupted"),
            "Should suggest checking encoding: {stderr}"
        );
    }

    Ok(())
}

/// Test enhanced error handling: color output detection
#[tokio::test]
async fn test_plan_enhanced_error_color_output() -> Result<()> {
    let _guard = IsolatedTestHome::new();
    let (_temp_dir, temp_path) = setup_plan_test_environment()?;

    // Use explicit working directory instead of global directory change

    // Test with explicit NO_COLOR environment variable
    std::env::set_var("NO_COLOR", "1");
    let result =
        run_sah_command_in_process_with_dir(&["plan", "nonexistent.md"], &temp_path).await?;
    std::env::remove_var("NO_COLOR");

    let stderr = &result.stderr;

    // Should not contain ANSI color codes when NO_COLOR is set
    if stderr.contains("Error:") || stderr.contains("not found") {
        assert!(
            !stderr.contains("\x1b["), // No ANSI escape sequences
            "Should not contain color codes with NO_COLOR=1: {}",
            stderr.trim()
        );
    }

    Ok(())
}

/// Test enhanced error handling: exit codes
#[tokio::test]
async fn test_plan_enhanced_error_exit_codes() -> Result<()> {
    let _guard = IsolatedTestHome::new();
    let (_temp_dir, temp_path) = setup_plan_test_environment()?;

    // Use explicit working directory instead of global directory change

    // Test file not found exit code
    let result =
        run_sah_command_in_process_with_dir(&["plan", "nonexistent.md"], &temp_path).await?;

    assert_eq!(
        result.exit_code,
        2, // EXIT_ERROR
        "Should return exit code 2 for file not found error"
    );

    // Test empty file exit code (should be warning = 1)
    let empty_file = temp_path.join("empty.md");
    fs::write(&empty_file, "")?;

    let result2 =
        run_sah_command_in_process_with_dir(&["plan", empty_file.to_str().unwrap()], &temp_path)
            .await?;

    // Empty file should return warning exit code if detected as empty
    let stderr = &result2.stderr;
    if stderr.contains("Warning:") || stderr.contains("empty") {
        assert_eq!(
            result2.exit_code,
            1, // EXIT_WARNING
            "Should return exit code 1 for empty file warning"
        );
    }

    Ok(())
}

/// Test enhanced error handling: issues directory validation
#[tokio::test]
async fn test_plan_enhanced_error_issues_directory() -> Result<()> {
    let _guard = IsolatedTestHome::new();
    // Create minimal test environment WITHOUT issues directory
    let _temp_dir = create_temp_dir()?;
    let temp_path = _temp_dir.path().to_path_buf();

    // Use explicit working directory instead of global directory change

    // Create necessary directories (but NOT issues directory)
    let swissarmyhammer_dir = temp_path.join(".swissarmyhammer");
    fs::create_dir_all(&swissarmyhammer_dir)?;

    let tmp_dir = swissarmyhammer_dir.join("tmp");
    fs::create_dir_all(&tmp_dir)?;

    // Initialize git repository for realistic testing
    setup_git_repo(&temp_path)?;

    // Create a valid plan file
    let plan_file = create_test_plan_file(&temp_path, "test-plan.md", "Test Plan")?;

    // Create issues as a file instead of directory to trigger error
    let issues_file = temp_path.join("issues");
    fs::write(&issues_file, "not a directory")?;

    let result =
        run_sah_command_in_process_with_dir(&["plan", plan_file.to_str().unwrap()], &temp_path)
            .await?;

    let stderr = &result.stderr;

    // Should show issues directory error
    if stderr.contains("Issues directory") || stderr.contains("not writable") {
        assert!(
            stderr.contains("Error:") && stderr.contains("Issues"),
            "Should show issues directory error: {stderr}"
        );

        assert!(
            stderr.contains("mkdir -p") || stderr.contains("directory"),
            "Should suggest creating directory: {stderr}"
        );
    }

    Ok(())
}

/// Test enhanced error handling: comprehensive error message structure
#[tokio::test]
async fn test_plan_enhanced_error_message_structure() -> Result<()> {
    let _guard = IsolatedTestHome::new();
    let (_temp_dir, temp_path) = setup_plan_test_environment()?;

    // Use explicit working directory instead of global directory change

    let result =
        run_sah_command_in_process_with_dir(&["plan", "structured-error-test.md"], &temp_path)
            .await?;

    let stderr = &result.stderr;

    if stderr.contains("Error:") || stderr.contains("not found") {
        // Test error message structure components
        let has_error_label = stderr.contains("Error:")
            || stderr.contains("Warning:")
            || stderr.contains("Critical:");
        let has_suggestions = stderr.contains("Suggestions:");
        let has_bullet_points = stderr.contains("•") || stderr.contains("-");

        assert!(
            has_error_label,
            "Should have error severity label: {stderr}"
        );

        assert!(has_suggestions, "Should have suggestions section: {stderr}");

        assert!(
            has_bullet_points,
            "Should have bulleted suggestions: {stderr}"
        );
    }

    Ok(())
}<|MERGE_RESOLUTION|>--- conflicted
+++ resolved
@@ -11,7 +11,7 @@
 //! - **Workflow Integration**: Tests that the plan workflow executes correctly in test mode
 //! - **Path Handling**: Tests relative and absolute path processing
 //!
-//! ### 2. Error Scenario Tests  
+//! ### 2. Error Scenario Tests
 //! - **File Not Found**: Tests behavior when plan file doesn't exist
 //! - **Directory as File**: Tests error handling when path points to directory
 //! - **Empty Files**: Tests handling of empty plan files
@@ -67,7 +67,7 @@
 //!
 //! These tests require:
 //! - `assert_cmd` for CLI command execution
-//! - `tempfile` for isolated test environments  
+//! - `tempfile` for isolated test environments
 //! - `tokio` for async test execution
 //! - Built `sah` binary (automatically handled by `cargo_bin`)
 //!
@@ -106,7 +106,7 @@
 
 ## Requirements
 1. Create a simple component for data processing
-2. Add basic validation functionality  
+2. Add basic validation functionality
 3. Write comprehensive unit tests
 4. Add integration tests
 5. Update documentation
@@ -415,7 +415,7 @@
     Ok(())
 }
 
-/// Test plan command with absolute path  
+/// Test plan command with absolute path
 #[tokio::test]
 async fn test_plan_command_absolute_path() -> Result<()> {
     let _guard = IsolatedTestHome::new();
@@ -689,36 +689,6 @@
 async fn test_sequential_plan_workflow_executions() -> Result<()> {
     // Run multiple plan workflows sequentially in test mode
     for i in 0..3 {
-<<<<<<< HEAD
-        tasks.spawn(async move {
-            let _guard = create_test_home_guard();
-            let (_temp_dir, temp_path) = setup_plan_test_environment().unwrap();
-
-            let plan_file = create_test_plan_file(
-                &temp_path,
-                &format!("concurrent-test-{i}.md"),
-                &format!("Concurrent Test {i}"),
-            )
-            .unwrap();
-
-            // Use explicit working directory instead of global directory change
-            let result = run_sah_command_in_process_with_dir(
-                &[
-                    "flow",
-                    "test",
-                    "plan",
-                    "--var",
-                    &format!("plan_filename={}", plan_file.display()),
-                ],
-                &temp_path,
-            )
-            .await
-            .expect("Failed to run plan workflow test");
-
-            (i, result.exit_code == 0)
-        });
-    }
-=======
         let _guard = IsolatedTestHome::new();
         let (_temp_dir, temp_path) = setup_plan_test_environment().unwrap();
 
@@ -742,7 +712,6 @@
         )
         .await
         .expect("Failed to run plan workflow test");
->>>>>>> 1e3582d8
 
         assert!(
             result.exit_code == 0,
